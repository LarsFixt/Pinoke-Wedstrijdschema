--- conflicted
+++ resolved
@@ -4,21 +4,13 @@
       <div class="text-center mb-8 relative flex flex-col items-center">
         <h1 class="text-3xl sm:text-5xl font-bold text-blue-800 mb-4">Welkom op Pinoké</h1>
         <img src="/img/logo_pinoke_blauw.webp" alt="Pinoké Logo"
-<<<<<<< HEAD
-          class="absolute hidden 2xl:block top-2 right-2 2xl:-top-10 2xl:-right-55 w-32 h-32 sm:w-60 sm:h-60 object-contain" />
-=======
           class="absolute hidden 2xl:block top-2 right-2 2xl:-top-10 2xl:-right-60 w-32 h-32 sm:w-60 sm:h-60 object-contain" />
->>>>>>> 2c51312d
       </div>
       <div v-if="loading" class="text-center">
         <div class="inline-block animate-spin rounded-full h-10 w-10 sm:h-12 sm:w-12 border-b-2 border-blue-800"></div>
         <p class="mt-4 text-gray-600 text-base sm:text-lg">Wedstrijden laden...</p>
       </div>
-<<<<<<< HEAD
-      <div v-if="!loading" class="fade-in max-w-7xl mx-auto">
-=======
       <div v-if="!loading" class="fade-in max-w-8xl mx-auto">
->>>>>>> 2c51312d
         <template v-if="!isToday">
           <div class="flex flex-col items-center justify-center">
             <div class="text-5xl sm:text-6xl mb-4">
@@ -33,7 +25,6 @@
           </div>
         </template>
         <template v-if="matches.length">
-<<<<<<< HEAD
           <div v-for="timeGroup in groupedMatches" :key="timeGroup.time" class="mb-8">
             <!-- Use grid layout for 6+ matches at same time, rows for fewer -->
             <div v-if="timeGroup.matches.length >= 6"
@@ -43,10 +34,6 @@
             <div v-else class="space-y-4 sm:space-y-4">
               <MatchRow v-for="match in timeGroup.matches" :key="match.id" :match="match" />
             </div>
-=======
-          <div class="space-y-4 sm:space-y-4">
-            <MatchCard v-for="match in matches" :key="match.id" :match="match" />
->>>>>>> 2c51312d
           </div>
         </template>
         <template v-else>
@@ -67,12 +54,7 @@
         <p class="text-xl sm:text-2xl text-red-600">Kon wedstrijden niet laden</p>
         <p class="text-gray-500 mt-2 text-base sm:text-lg">Probeer de pagina te vernieuwen</p>
       </div>
-<<<<<<< HEAD
-      <div class="text-center mt-8 sm:mt-12 text-xs sm:text-sm text-gray-500">
-        <p>Live tijden - automatisch bijgewerkt elke minuut</p>
-=======
       <div class="text-center mt-8 sm:mt-12 text-lg text-gray-500">
->>>>>>> 2c51312d
         <p>Laatst bijgewerkt: <span class="font-semibold">{{ lastUpdate }}</span></p>
         <div class="mt-4 text-2xl flex items-center justify-center gap-1 text-gray-600">
           <span>2025 - Built with</span>
@@ -89,11 +71,7 @@
 
 <script setup>
 // Imports Vue lifecycle and composables for match data
-<<<<<<< HEAD
 import { onMounted, computed } from 'vue';
-=======
-import { onMounted } from 'vue';
->>>>>>> 2c51312d
 import { usePinokeMatches } from '~/composables/usePinokeMatches';
 import MatchCard from '~/components/MatchGrid.vue';
 
@@ -104,7 +82,6 @@
 const groupedMatches = computed(() => {
   const groups = {};
 
-<<<<<<< HEAD
   matches.value.forEach(match => {
     const time = match.time;
     if (!groups[time]) {
@@ -121,11 +98,6 @@
     }));
 });
 
-=======
-// usePinokeMatches provides loading, error, matches, isToday, lastUpdate, and fetchMatches
-const { loading, error, matches, isToday, lastUpdate, fetchMatches } = usePinokeMatches();
-
->>>>>>> 2c51312d
 // Fetch matches on mount and reload page once per day for fresh data
 onMounted(() => {
   fetchMatches();
