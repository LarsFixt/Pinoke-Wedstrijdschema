/**
 * API endpoint to fetch and return upcoming home matches for Pinoké.
 *
 * - Fetches match data from the Pinoké website.
 * - Filters for matches at 'Amsterdamse Bos (Pinoké)'.
 * - Only includes matches from today or later.
 * - Returns today's matches, or the next available date with matches if none today.
 * - Dates are parsed and converted to UTC using Luxon.
 *
 * Response:
 *   {
 *     matches: Array,         // List of match objects for today or next match day
 *     isToday: Boolean,       // True if matches are for today
 *     serverTime: String      // Current server time in ISO format
 *   }
 */

import { DateTime } from 'luxon';

<<<<<<< HEAD
=======
/**
 * Parses a date and time string from Amsterdam timezone to UTC
 * @param {string} dateStr - Date string in format "dd-mm-yyyy"
 * @param {string} [timeStr="00:00"] - Time string in format "HH:mm"
 * @returns {DateTime|null} - Luxon DateTime object in UTC or null if invalid
 * @example
 * parseAmsterdamDate("15-09-2024", "14:30") // Returns DateTime object for Sept 15, 2024 2:30 PM Amsterdam time in UTC
 */
>>>>>>> 2c51312d
function parseAmsterdamDate(dateStr, timeStr) {
  if (!dateStr) return null;
  const [d, m, y] = dateStr.split('-');
  const time = timeStr || '00:00';
  return DateTime.fromISO(`${y}-${m}-${d}T${time}`, { zone: 'Europe/Amsterdam' }).toUTC();
<<<<<<< HEAD
=======
}

/**
 * Fetches the list of available match collections from Pinoké website
 * @returns {Promise<string[]>} Array of collection names
 * @throws {Error} When the API request fails
 */
async function fetchCollections() {
  const response = await fetch('https://www.pinoke.nl/_dm/s/rt/actions/sites/c07b0251/collections/Toekomstige_wedstrijden/', {
    headers: {
      'User-Agent': 'Mozilla/5.0 (compatible; PinokeBot/1.0)',
    }
  });

  if (!response.ok) {
    throw new Error(`Collections fetch failed: ${response.status} ${response.statusText}`);
  }

  const data = await response.json();
  const collections = JSON.parse(data.value || '[]');
  return collections.map(item => item.data.collectionname).filter(Boolean);
}

/**
 * Adds a delay to throttle requests
 * @param {number} ms - Milliseconds to delay
 * @returns {Promise<void>}
 */
function delay(ms) {
  return new Promise(resolve => setTimeout(resolve, ms));
}

/**
 * Fetches match data from a specific collection
 * @param {string} collectionName - Name of the collection to fetch
 * @returns {Promise<Array>} Array of match objects from the collection
 */
async function fetchMatchesFromCollection(collectionName) {
  // Add delay to throttle requests
  await delay(100);

  const response = await fetch(`https://www.pinoke.nl/_dm/s/rt/actions/sites/c07b0251/collections/${collectionName}/`, {
    headers: {
      'User-Agent': 'Mozilla/5.0 (compatible; PinokeBot/1.0)',
    }
  });

  if (!response.ok) {
    console.warn(`Failed to fetch from collection ${collectionName}: ${response.status}`);
    return [];
  }

  const data = await response.json();
  return JSON.parse(data.value || '[]');
>>>>>>> 2c51312d
}

/**
 * Nuxt API route handler for fetching upcoming Pinoké home matches
 *
 * @route GET /api/matches
 * @param {import('h3').H3Event} event - The H3 event object
 * @returns {Promise<Object>} Response object containing matches and metadata
 *
 * @example
 * // Success response
 * {
 *   matches: [
 *     {
 *       date: "15-09-2024",
 *       time: "14:30",
 *       team1: "Pinoké H1",
 *       team2: "Amsterdam H1",
 *       location: { name: "Amsterdamse Bos (Pinoké)" },
 *       utcDate: DateTime
 *     }
 *   ],
 *   isToday: true,
 *   serverTime: "2024-09-15T12:00:00.000Z"
 * }
 *
 * @example
 * // Error response
 * {
 *   error: true,
 *   statusCode: 500,
 *   statusMessage: "Server Error",
 *   message: "Failed to fetch collections"
 * }
 */
export default defineEventHandler(async (event) => {
  try {
<<<<<<< HEAD
    const response = await fetch('https://www.pinoke.nl/_dm/s/rt/actions/sites/c07b0251/collections/matches_sep_2025/', {
      headers: {
        'User-Agent': 'Mozilla/5.0 (compatible; PinokeBot/1.0)',
      }
    });
    if (!response.ok) {
      return {
        error: true,
        statusCode: response.status,
        statusMessage: response.statusText,
        message: 'Upstream fetch error',
      };
    }
    const data = await response.json();
    let allMatches = JSON.parse(data.value || '[]');
    // const now = DateTime.utc();
    const now = DateTime.fromISO("2025-09-06T20:01:00Z");

=======
    // First fetch the list of collections
    const collectionNames = await fetchCollections();

    // Fetch matches from only the first collection (contains next matches)
    const allCollectionMatches = [];
    if (collectionNames.length > 0) {
      try {
        const matches = await fetchMatchesFromCollection(collectionNames[0]);
        allCollectionMatches.push(matches);
      } catch (error) {
        console.warn(`Error fetching collection ${collectionNames[0]}:`, error.message);
        allCollectionMatches.push([]);
      }
    }

    // Flatten all matches into one array
    let allMatches = allCollectionMatches.flat();

    const now = DateTime.utc();
    // const now = DateTime.fromISO("2025-09-06T20:01:00Z"); // Fixed time for testing

>>>>>>> 2c51312d
    // Filter and map home matches in one step
    allMatches = allMatches
      .map(m => m.data)
      .filter(match => match?.location?.name === 'Amsterdamse Bos (Pinoké)')
      .map(match => {
        const utcDate = parseAmsterdamDate(match.date, match.time);
        return { ...match, utcDate: utcDate && utcDate.isValid ? utcDate : null };
      })
      .filter(match => match.utcDate && match.utcDate.toISO().split('T')[0] >= now.toISO().split('T')[0]);

    // Sort by date
    allMatches.sort((a, b) => a.utcDate - b.utcDate);

    // Find today's matches
    const todayISO = now.toISO().split('T')[0];

    let matchesToReturn = allMatches.filter(match => match.utcDate.toISO().split('T')[0] === todayISO);

    // If no matches today, find next available date with matches and return maximum 4 matches
    if (matchesToReturn.length === 0 && allMatches.length > 0) {
      const nextDate = allMatches[0].utcDate.toISO().split('T')[0];
      matchesToReturn = allMatches.filter(match => match.utcDate.toISO().split('T')[0] === nextDate).slice(0, 4);
    }

    return {
      matches: matchesToReturn,
      isToday: matchesToReturn.some(match => match.utcDate.toISO().split('T')[0] === todayISO),
      serverTime: now.toISO()
    };
  } catch (err) {
<<<<<<< HEAD
=======
    console.error('Matches API error:', err);
>>>>>>> 2c51312d
    return {
      error: true,
      statusCode: 500,
      statusMessage: 'Server Error',
      message: err.message || 'Server Error',
    };
  }
});<|MERGE_RESOLUTION|>--- conflicted
+++ resolved
@@ -17,8 +17,6 @@
 
 import { DateTime } from 'luxon';
 
-<<<<<<< HEAD
-=======
 /**
  * Parses a date and time string from Amsterdam timezone to UTC
  * @param {string} dateStr - Date string in format "dd-mm-yyyy"
@@ -27,14 +25,11 @@
  * @example
  * parseAmsterdamDate("15-09-2024", "14:30") // Returns DateTime object for Sept 15, 2024 2:30 PM Amsterdam time in UTC
  */
->>>>>>> 2c51312d
 function parseAmsterdamDate(dateStr, timeStr) {
   if (!dateStr) return null;
   const [d, m, y] = dateStr.split('-');
   const time = timeStr || '00:00';
   return DateTime.fromISO(`${y}-${m}-${d}T${time}`, { zone: 'Europe/Amsterdam' }).toUTC();
-<<<<<<< HEAD
-=======
 }
 
 /**
@@ -89,7 +84,6 @@
 
   const data = await response.json();
   return JSON.parse(data.value || '[]');
->>>>>>> 2c51312d
 }
 
 /**
@@ -127,26 +121,6 @@
  */
 export default defineEventHandler(async (event) => {
   try {
-<<<<<<< HEAD
-    const response = await fetch('https://www.pinoke.nl/_dm/s/rt/actions/sites/c07b0251/collections/matches_sep_2025/', {
-      headers: {
-        'User-Agent': 'Mozilla/5.0 (compatible; PinokeBot/1.0)',
-      }
-    });
-    if (!response.ok) {
-      return {
-        error: true,
-        statusCode: response.status,
-        statusMessage: response.statusText,
-        message: 'Upstream fetch error',
-      };
-    }
-    const data = await response.json();
-    let allMatches = JSON.parse(data.value || '[]');
-    // const now = DateTime.utc();
-    const now = DateTime.fromISO("2025-09-06T20:01:00Z");
-
-=======
     // First fetch the list of collections
     const collectionNames = await fetchCollections();
 
@@ -165,10 +139,9 @@
     // Flatten all matches into one array
     let allMatches = allCollectionMatches.flat();
 
-    const now = DateTime.utc();
-    // const now = DateTime.fromISO("2025-09-06T20:01:00Z"); // Fixed time for testing
+    // const now = DateTime.utc();
+    const now = DateTime.fromISO("2025-10-04T20:01:00Z"); // Fixed time for testing
 
->>>>>>> 2c51312d
     // Filter and map home matches in one step
     allMatches = allMatches
       .map(m => m.data)
@@ -199,10 +172,7 @@
       serverTime: now.toISO()
     };
   } catch (err) {
-<<<<<<< HEAD
-=======
     console.error('Matches API error:', err);
->>>>>>> 2c51312d
     return {
       error: true,
       statusCode: 500,
