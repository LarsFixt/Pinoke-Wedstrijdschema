--- conflicted
+++ resolved
@@ -10,15 +10,9 @@
     "postinstall": "nuxt prepare"
   },
   "dependencies": {
-<<<<<<< HEAD
-    "@tailwindcss/vite": "^4.1.12",
-    "luxon": "^3.7.1",
-    "nuxt": "^4.0.3",
-=======
     "@tailwindcss/vite": "^4.1.13",
     "luxon": "^3.7.2",
     "nuxt": "^4.1.2",
->>>>>>> 2c51312d
     "tailwindcss": "^4.1.12",
     "vue": "^3.5.20",
     "vue-router": "^4.5.1"
