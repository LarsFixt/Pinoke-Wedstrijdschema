--- conflicted
+++ resolved
@@ -30,7 +30,6 @@
         return matchList.filter(match => {
             if (!match.utcDate) return false;
             const matchDateTime = new Date(match.utcDate);
-<<<<<<< HEAD
 
             // Calculate match duration based on category
             let durationMinutes = 90; // Default for senior matches
@@ -45,9 +44,6 @@
             }
 
             const endTime = new Date(matchDateTime.getTime() + durationMinutes * 60 * 1000);
-=======
-            const endTime = new Date(matchDateTime.getTime() + 90 * 60 * 1000);
->>>>>>> 2c51312d
             return now < endTime;
         });
     }
